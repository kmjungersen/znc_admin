<!DOCTYPE html>
<html>
    <head>

        <title>COS IRC Registration</title>
        <script src="http://code.jquery.com/jquery-latest.min.js"></script>
        <script src="http://cdn.sockjs.org/sockjs-0.3.min.js"></script>
        <script src="/static/register.js"></script>

        <link rel="stylesheet" type="text/css" href="/static/styles.css">

    </head>

<body>
    <a href="/"><img src="/static/cos_logo.png" height="60"></a>
    <h1>IRC Registration</h1>

    <form>
        <div id="status" class="errorsList"></div>

        <div>Username/Nick:* <input class="field" type="text" name="username" id="username" value=""></div>
        <div class="inputReqs">(only letters, numbers, dashes and underscores; between 6 and 16 characters)</div>

        <div>Password:** <input class="field" type="password" name="pwd1" id="pwd1" value=""></div>
        <div class="inputReqs">(only letters and numbers; greater than 6 characters)</div>

        <div>Verify Password: <input class="field" type="password" name="pwd2"  id="pwd2" value=""></div>

        <div><input class="submitButton" type="submit" name="submit" value="Submit" id="submit"></div>
    </form>

    <div class="bottomNotes">
        <p class="singleNote">* use a name that will be recognizable to others</p>
        <p class="singleNote">** passwords may not be entirely secure</p>
    </div>


<<<<<<< HEAD
                console.log('Page loaded.');

                var LOCALHOST = 'http://127.0.0.1:4001';
                var SERVER =  'http://107.170.134.161:4001';

                $( "form" ).submit(function(event) {

                    event.preventDefault();

                    //Variable Declarations

                    var username = $( "#username" ).val();
                    var password = $( "#pwd1" ).val();
                    var verify_password = $( "#pwd2").val();

                    var usernameArray = username.split("");
                    var passwordArray = password.split("");

                    var passwordChars = "ABCDEFGHIJKLMNOPQRSTUVWXYZabcdefghijklmnopqrstuvwxyz1234567890";
                    var usernameChars = passwordChars + "_-";

                    var userCheck = true;
                    var passCheck = true;
                    var check = true;
                    var errors = [];

                    if (!(password === verify_password)) {

                        check = false;
                        errors.push("Error: Passwords do not match");
                    }

                    if ((username.length < 6) || (username.length > 16)) {

                        check = false;
                        errors.push("Error: Username length is not within limits");
                    }

                    if (password.length < 6) {

                        check = false;
                        errors.push("Error: Password length is not within limits");
                    }

                    $.each (usernameArray, function( value ) {

                        if (!(usernameChars.indexOf(usernameArray[value]) >= 0)) {
                            userCheck = false;
                        }
                    });

                    if (userCheck === false) {

                        check = false;
                        errors.push("Error: Invalid character(s) in username");
                    }

                    $.each (passwordArray, function( value ) {

                        if (!(passwordChars.indexOf(passwordArray[value]) >= 0)) {
                            passCheck = false;
                        }
                    });

                    if (passCheck === false) {

                        check = false;
                        errors.push("Error: Invalid character(s) in password");
                    }

                    if (check) {

                        var info = "{ \"username\" : \"" + username + "\" , "
                                + " \"password\" : \"" + password + "\" }";

                        var Sock = new SockJS(SERVER);

                        Sock.onopen = function () {

                            console.log('Opened sock!');
                            Sock.send(info);
                        };

                        Sock.onmessage = function (e) {
                            // On incoming messages
                            if (!(e.data.charAt(0) === '{')) {

                                // Message recieved, sock needs to be closed
                                // ASAP to leave the line open
                                Sock.close();

                                // On success
                                if (e.data.charAt(0) === 'S') {
                                    alert(e.data);
                                    $("#status").text("");
                                    //redirect to homepage
                                    window.location.href = "/";
                                // On fail
                                } else { $("#status").text(e.data); }
                            }
                        };

                        Sock.onclose = function () {

                            console.log('disconnected.');
                            Sock = null;

                        };

                    }

                    else {
                        $( "#status").html(errors.join("</br>"));
                    }

                }); //form submission

            }); //on page load

        </script>
=======
>>>>>>> e34e7e3d

</body>
</html><|MERGE_RESOLUTION|>--- conflicted
+++ resolved
@@ -34,130 +34,5 @@
         <p class="singleNote">** passwords may not be entirely secure</p>
     </div>
 
-
-<<<<<<< HEAD
-                console.log('Page loaded.');
-
-                var LOCALHOST = 'http://127.0.0.1:4001';
-                var SERVER =  'http://107.170.134.161:4001';
-
-                $( "form" ).submit(function(event) {
-
-                    event.preventDefault();
-
-                    //Variable Declarations
-
-                    var username = $( "#username" ).val();
-                    var password = $( "#pwd1" ).val();
-                    var verify_password = $( "#pwd2").val();
-
-                    var usernameArray = username.split("");
-                    var passwordArray = password.split("");
-
-                    var passwordChars = "ABCDEFGHIJKLMNOPQRSTUVWXYZabcdefghijklmnopqrstuvwxyz1234567890";
-                    var usernameChars = passwordChars + "_-";
-
-                    var userCheck = true;
-                    var passCheck = true;
-                    var check = true;
-                    var errors = [];
-
-                    if (!(password === verify_password)) {
-
-                        check = false;
-                        errors.push("Error: Passwords do not match");
-                    }
-
-                    if ((username.length < 6) || (username.length > 16)) {
-
-                        check = false;
-                        errors.push("Error: Username length is not within limits");
-                    }
-
-                    if (password.length < 6) {
-
-                        check = false;
-                        errors.push("Error: Password length is not within limits");
-                    }
-
-                    $.each (usernameArray, function( value ) {
-
-                        if (!(usernameChars.indexOf(usernameArray[value]) >= 0)) {
-                            userCheck = false;
-                        }
-                    });
-
-                    if (userCheck === false) {
-
-                        check = false;
-                        errors.push("Error: Invalid character(s) in username");
-                    }
-
-                    $.each (passwordArray, function( value ) {
-
-                        if (!(passwordChars.indexOf(passwordArray[value]) >= 0)) {
-                            passCheck = false;
-                        }
-                    });
-
-                    if (passCheck === false) {
-
-                        check = false;
-                        errors.push("Error: Invalid character(s) in password");
-                    }
-
-                    if (check) {
-
-                        var info = "{ \"username\" : \"" + username + "\" , "
-                                + " \"password\" : \"" + password + "\" }";
-
-                        var Sock = new SockJS(SERVER);
-
-                        Sock.onopen = function () {
-
-                            console.log('Opened sock!');
-                            Sock.send(info);
-                        };
-
-                        Sock.onmessage = function (e) {
-                            // On incoming messages
-                            if (!(e.data.charAt(0) === '{')) {
-
-                                // Message recieved, sock needs to be closed
-                                // ASAP to leave the line open
-                                Sock.close();
-
-                                // On success
-                                if (e.data.charAt(0) === 'S') {
-                                    alert(e.data);
-                                    $("#status").text("");
-                                    //redirect to homepage
-                                    window.location.href = "/";
-                                // On fail
-                                } else { $("#status").text(e.data); }
-                            }
-                        };
-
-                        Sock.onclose = function () {
-
-                            console.log('disconnected.');
-                            Sock = null;
-
-                        };
-
-                    }
-
-                    else {
-                        $( "#status").html(errors.join("</br>"));
-                    }
-
-                }); //form submission
-
-            }); //on page load
-
-        </script>
-=======
->>>>>>> e34e7e3d
-
 </body>
 </html>